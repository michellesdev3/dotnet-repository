// Licensed to the .NET Foundation under one or more agreements.
// The .NET Foundation licenses this file to you under the MIT license.
// See the LICENSE file in the project root for more information.

using System;
using System.Diagnostics.Contracts;
using System.Runtime.CompilerServices;
#if NETCORE_RUNTIME || NET5_0
using System.Runtime.InteropServices;
#endif
using Microsoft.Toolkit.HighPerformance.Enumerables;
using Microsoft.Toolkit.HighPerformance.Helpers.Internals;
using RuntimeHelpers = Microsoft.Toolkit.HighPerformance.Helpers.Internals.RuntimeHelpers;

namespace Microsoft.Toolkit.HighPerformance.Extensions
{
    /// <summary>
    /// Helpers for working with the <see cref="Array"/> type.
    /// </summary>
    public static partial class ArrayExtensions
    {
        /// <summary>
        /// Returns a reference to the first element within a given <typeparamref name="T"/> array, with no bounds checks.
        /// </summary>
        /// <typeparam name="T">The type of elements in the input <typeparamref name="T"/> array instance.</typeparam>
        /// <param name="array">The input <typeparamref name="T"/> array instance.</param>
        /// <returns>A reference to the first element within <paramref name="array"/>, or the location it would have used, if <paramref name="array"/> is empty.</returns>
        /// <remarks>This method doesn't do any bounds checks, therefore it is responsibility of the caller to perform checks in case the returned value is dereferenced.</remarks>
        [Pure]
        [MethodImpl(MethodImplOptions.AggressiveInlining)]
        public static ref T DangerousGetReference<T>(this T[] array)
        {
<<<<<<< HEAD
#if NET5_0
            return ref MemoryMarshal.GetArrayDataReference(array);
#elif NETCORE_RUNTIME
            var arrayData = Unsafe.As<RawArrayData>(array);
=======
#if NETCORE_RUNTIME
            var arrayData = Unsafe.As<RawArrayData>(array)!;
>>>>>>> 0d74e60d
            ref T r0 = ref Unsafe.As<byte, T>(ref arrayData.Data);

            return ref r0;
#else
            IntPtr offset = RuntimeHelpers.GetArrayDataByteOffset<T>();

            return ref array.DangerousGetObjectDataReferenceAt<T>(offset);
#endif
        }

        /// <summary>
        /// Returns a reference to an element at a specified index within a given <typeparamref name="T"/> array, with no bounds checks.
        /// </summary>
        /// <typeparam name="T">The type of elements in the input <typeparamref name="T"/> array instance.</typeparam>
        /// <param name="array">The input <typeparamref name="T"/> array instance.</param>
        /// <param name="i">The index of the element to retrieve within <paramref name="array"/>.</param>
        /// <returns>A reference to the element within <paramref name="array"/> at the index specified by <paramref name="i"/>.</returns>
        /// <remarks>This method doesn't do any bounds checks, therefore it is responsibility of the caller to ensure the <paramref name="i"/> parameter is valid.</remarks>
        [Pure]
        [MethodImpl(MethodImplOptions.AggressiveInlining)]
        public static ref T DangerousGetReferenceAt<T>(this T[] array, int i)
        {
<<<<<<< HEAD
#if NET5_0
            ref T r0 = ref MemoryMarshal.GetArrayDataReference(array);
            ref T ri = ref Unsafe.Add(ref r0, (nint)(uint)i);

            return ref ri;
#elif NETCORE_RUNTIME
            var arrayData = Unsafe.As<RawArrayData>(array);
=======
#if NETCORE_RUNTIME
            var arrayData = Unsafe.As<RawArrayData>(array)!;
>>>>>>> 0d74e60d
            ref T r0 = ref Unsafe.As<byte, T>(ref arrayData.Data);
            ref T ri = ref Unsafe.Add(ref r0, (nint)(uint)i);

            return ref ri;
#else
            IntPtr offset = RuntimeHelpers.GetArrayDataByteOffset<T>();
            ref T r0 = ref array.DangerousGetObjectDataReferenceAt<T>(offset);
            ref T ri = ref Unsafe.Add(ref r0, (nint)(uint)i);

            return ref ri;
#endif
        }

#if NETCORE_RUNTIME
        // Description taken from CoreCLR: see https://source.dot.net/#System.Private.CoreLib/src/System/Runtime/CompilerServices/RuntimeHelpers.CoreCLR.cs,285.
        // CLR arrays are laid out in memory as follows (multidimensional array bounds are optional):
        // [ sync block || pMethodTable || num components || MD array bounds || array data .. ]
        //                 ^                                 ^                  ^ returned reference
        //                 |                                 \-- ref Unsafe.As<RawArrayData>(array).Data
        //                 \-- array
        // The base size of an array includes all the fields before the array data,
        // including the sync block and method table. The reference to RawData.Data
        // points at the number of components, skipping over these two pointer-sized fields.
        [StructLayout(LayoutKind.Sequential)]
        private sealed class RawArrayData
        {
#pragma warning disable CS0649 // Unassigned fields
#pragma warning disable SA1401 // Fields should be private
            public IntPtr Length;
            public byte Data;
#pragma warning restore CS0649
#pragma warning restore SA1401
        }
#endif

        /// <summary>
        /// Counts the number of occurrences of a given value into a target <typeparamref name="T"/> array instance.
        /// </summary>
        /// <typeparam name="T">The type of items in the input <typeparamref name="T"/> array instance.</typeparam>
        /// <param name="array">The input <typeparamref name="T"/> array instance.</param>
        /// <param name="value">The <typeparamref name="T"/> value to look for.</param>
        /// <returns>The number of occurrences of <paramref name="value"/> in <paramref name="array"/>.</returns>
        [Pure]
        [MethodImpl(MethodImplOptions.AggressiveInlining)]
        public static int Count<T>(this T[] array, T value)
            where T : IEquatable<T>
        {
            ref T r0 = ref array.DangerousGetReference();
            nint
                length = RuntimeHelpers.GetArrayNativeLength(array),
                count = SpanHelper.Count(ref r0, length, value);

            if ((nuint)count > int.MaxValue)
            {
                ThrowOverflowException();
            }

            return (int)count;
        }

        /// <summary>
        /// Enumerates the items in the input <typeparamref name="T"/> array instance, as pairs of reference/index values.
        /// This extension should be used directly within a <see langword="foreach"/> loop:
        /// <code>
        /// int[] numbers = new[] { 1, 2, 3, 4, 5, 6, 7 };
        ///
        /// foreach (var item in numbers.Enumerate())
        /// {
        ///     // Access the index and value of each item here...
        ///     int index = item.Index;
        ///     ref int value = ref item.Value;
        /// }
        /// </code>
        /// The compiler will take care of properly setting up the <see langword="foreach"/> loop with the type returned from this method.
        /// </summary>
        /// <typeparam name="T">The type of items to enumerate.</typeparam>
        /// <param name="array">The source <typeparamref name="T"/> array to enumerate.</param>
        /// <returns>A wrapper type that will handle the reference/index enumeration for <paramref name="array"/>.</returns>
        /// <remarks>The returned <see cref="SpanEnumerable{T}"/> value shouldn't be used directly: use this extension in a <see langword="foreach"/> loop.</remarks>
        [Pure]
        [MethodImpl(MethodImplOptions.AggressiveInlining)]
        public static SpanEnumerable<T> Enumerate<T>(this T[] array)
        {
            return new SpanEnumerable<T>(array);
        }

        /// <summary>
        /// Tokenizes the values in the input <typeparamref name="T"/> array instance using a specified separator.
        /// This extension should be used directly within a <see langword="foreach"/> loop:
        /// <code>
        /// char[] text = "Hello, world!".ToCharArray();
        ///
        /// foreach (var token in text.Tokenize(','))
        /// {
        ///     // Access the tokens here...
        /// }
        /// </code>
        /// The compiler will take care of properly setting up the <see langword="foreach"/> loop with the type returned from this method.
        /// </summary>
        /// <typeparam name="T">The type of items in the <typeparamref name="T"/> array to tokenize.</typeparam>
        /// <param name="array">The source <typeparamref name="T"/> array to tokenize.</param>
        /// <param name="separator">The separator <typeparamref name="T"/> item to use.</param>
        /// <returns>A wrapper type that will handle the tokenization for <paramref name="array"/>.</returns>
        /// <remarks>The returned <see cref="SpanTokenizer{T}"/> value shouldn't be used directly: use this extension in a <see langword="foreach"/> loop.</remarks>
        [Pure]
        [MethodImpl(MethodImplOptions.AggressiveInlining)]
        public static SpanTokenizer<T> Tokenize<T>(this T[] array, T separator)
            where T : IEquatable<T>
        {
            return new SpanTokenizer<T>(array, separator);
        }

        /// <summary>
        /// Gets a content hash from the input <typeparamref name="T"/> array instance using the Djb2 algorithm.
        /// For more info, see the documentation for <see cref="ReadOnlySpanExtensions.GetDjb2HashCode{T}"/>.
        /// </summary>
        /// <typeparam name="T">The type of items in the input <typeparamref name="T"/> array instance.</typeparam>
        /// <param name="array">The input <typeparamref name="T"/> array instance.</param>
        /// <returns>The Djb2 value for the input <typeparamref name="T"/> array instance.</returns>
        /// <remarks>The Djb2 hash is fully deterministic and with no random components.</remarks>
        [Pure]
        [MethodImpl(MethodImplOptions.AggressiveInlining)]
        public static int GetDjb2HashCode<T>(this T[] array)
            where T : notnull
        {
            ref T r0 = ref array.DangerousGetReference();
            nint length = RuntimeHelpers.GetArrayNativeLength(array);

            return SpanHelper.GetDjb2HashCode(ref r0, length);
        }

        /// <summary>
        /// Checks whether or not a given <typeparamref name="T"/> array is covariant.
        /// </summary>
        /// <typeparam name="T">The type of items in the input <typeparamref name="T"/> array instance.</typeparam>
        /// <param name="array">The input <typeparamref name="T"/> array instance.</param>
        /// <returns>Whether or not <paramref name="array"/> is covariant.</returns>
        [Pure]
        [MethodImpl(MethodImplOptions.AggressiveInlining)]
        public static bool IsCovariant<T>(this T[] array)
        {
            return default(T) is null && array.GetType() != typeof(T[]);
        }

        /// <summary>
        /// Throws an <see cref="OverflowException"/> when the "column" parameter is invalid.
        /// </summary>
        public static void ThrowOverflowException()
        {
            throw new OverflowException();
        }
    }
}<|MERGE_RESOLUTION|>--- conflicted
+++ resolved
@@ -30,15 +30,10 @@
         [MethodImpl(MethodImplOptions.AggressiveInlining)]
         public static ref T DangerousGetReference<T>(this T[] array)
         {
-<<<<<<< HEAD
 #if NET5_0
             return ref MemoryMarshal.GetArrayDataReference(array);
 #elif NETCORE_RUNTIME
-            var arrayData = Unsafe.As<RawArrayData>(array);
-=======
-#if NETCORE_RUNTIME
             var arrayData = Unsafe.As<RawArrayData>(array)!;
->>>>>>> 0d74e60d
             ref T r0 = ref Unsafe.As<byte, T>(ref arrayData.Data);
 
             return ref r0;
@@ -61,18 +56,13 @@
         [MethodImpl(MethodImplOptions.AggressiveInlining)]
         public static ref T DangerousGetReferenceAt<T>(this T[] array, int i)
         {
-<<<<<<< HEAD
 #if NET5_0
             ref T r0 = ref MemoryMarshal.GetArrayDataReference(array);
             ref T ri = ref Unsafe.Add(ref r0, (nint)(uint)i);
 
             return ref ri;
 #elif NETCORE_RUNTIME
-            var arrayData = Unsafe.As<RawArrayData>(array);
-=======
-#if NETCORE_RUNTIME
             var arrayData = Unsafe.As<RawArrayData>(array)!;
->>>>>>> 0d74e60d
             ref T r0 = ref Unsafe.As<byte, T>(ref arrayData.Data);
             ref T ri = ref Unsafe.Add(ref r0, (nint)(uint)i);
 
